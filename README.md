<<<<<<< HEAD
# Ludo King Engine

Pure Python implementation of the Ludo board game engine extracted from [KameniAlexNea/ludo-king-ai](https://github.com/KameniAlexNea/ludo-king-ai).

## Overview

This repository contains a complete, self-contained Ludo game engine with:

- **Deterministic game mechanics**: Board logic, token movement, capture resolution
- **Strategy framework**: Extensible system supporting multiple AI strategies
- **Clean architecture**: Separation of game mechanics and strategy implementation
- **Minimal dependencies**: Standard library focused with optional extensions

## Features

- ✅ Complete Ludo game implementation following standard rules
- ✅ Multiple built-in AI strategies (random, killer, defensive, balanced, etc.)
- ✅ Extensible strategy system for custom AI implementations
- ✅ LLM strategy support (optional dependency)
- ✅ RL environment compatibility (optional dependency)
- ✅ Comprehensive game state tracking and history
- ✅ Support for 2-4 players

## Quick Start

### Installation

```bash
# Basic installation
pip install -e .

# With LLM strategy support
pip install -e ".[llm]"

# With RL environment support
pip install -e ".[rl]"

# Full installation with all optional dependencies
pip install -e ".[all]"
```

### Basic Usage

```python
from ludo.game import LudoGame
from ludo.player import PlayerColor
from ludo.strategy import StrategyFactory

# Create a game with 4 players
game = LudoGame(player_colors=[PlayerColor.RED, PlayerColor.BLUE, PlayerColor.GREEN, PlayerColor.YELLOW])

# Set different strategies for each player
strategies = ['killer', 'defensive', 'balanced', 'random']
for i, strategy_name in enumerate(strategies):
    game.players[i].strategy = StrategyFactory.create_strategy(strategy_name)

# Play the game
while not game.game_over:
    # Get current player and dice roll
    current_player = game.get_current_player()
    dice_value = game.roll_dice()
    
    # Get valid moves
    valid_moves = game.get_valid_moves(current_player, dice_value)
    
    # Strategy decides the move
    if valid_moves:
        # Get AI decision context
        context = game.get_ai_decision_context(dice_value)
        token_id = current_player.strategy.decide(context)
        
        # Execute the move
        result = game.execute_move(current_player, token_id, dice_value)
        print(f"Player {current_player.color.value} moved token {token_id}")
        
        # Check for extra turn
        if not result.get('extra_turn', False):
            game.next_turn()
    else:
        # No valid moves, next player's turn
        game.next_turn()

print(f"Game over! Winner: {game.winner.color.value if game.winner else 'None'}")
```

## Architecture

The engine is organized into clean, modular components:

### Core Components

- **`ludo/game.py`**: Main game orchestration and flow control
- **`ludo/board.py`**: Board logic and spatial rules
- **`ludo/player.py`**: Player state and token management
- **`ludo/token.py`**: Individual token state and movement
- **`ludo/constants.py`**: Game constants and configuration

### Strategy System

- **`ludo/strategy.py`**: Strategy factory and registry
- **`ludo/strategies/base.py`**: Base strategy interface
- **`ludo/strategies/`**: Built-in strategy implementations

Available strategies:
- `random`: Random valid move selection
- `killer`: Aggressive capture-focused strategy
- `defensive`: Safety and risk avoidance
- `balanced`: Mixed risk/reward approach
- `cautious`: Minimal exposure strategy
- `optimist`: Progress and finishing emphasis
- `winner`: Finishing acceleration
- `probabilistic*`: Experimental probability-based strategies
- `llm_strategy`: LLM-powered decision making (requires LLM dependencies)

## Documentation

For detailed documentation about the game engine, see [ludo/README.md](ludo/README.md).

## License

This project is licensed under the Apache License 2.0 - see the [LICENSE](LICENSE) file for details.

## Credits

This engine was extracted from the [ludo-king-ai](https://github.com/KameniAlexNea/ludo-king-ai) project by KameniAlexNea.
=======
# Ludo Core Engine

A pure Python implementation of the Ludo game, built for reinforcement learning and strategy testing. The engine defines deterministic rules, cleanly separates game mechanics from strategies, and requires no external libraries.

## Features

- **Pure Python Implementation**: No external dependencies required
- **Deterministic Gameplay**: Reproducible games with seed support
- **Strategy Framework**: Extensible strategy system with multiple built-in strategies
- **Clean Architecture**: Separated game mechanics from AI strategies
- **Comprehensive Analysis**: Detailed game state tracking and statistics
- **Tournament Support**: Multi-game competition framework

## Core Components

### Game Mechanics
- **Board**: Game board representation with 56 positions and safe zones
- **Token**: Individual game pieces with position and state tracking
- **Player**: Player management with token lifecycle and statistics
- **Game**: Main game flow controller with turn management

### Strategy Framework
- **Heuristic Strategies**: Random, Killer, Defensive, Balanced
- **Advanced Strategies**: Cautious, Optimist, Winner, Probabilistic
- **LLM-Ready**: Extensible framework for LLM-driven strategies
- **Strategy Factory**: Easy instantiation and management of strategies

## Quick Start

```python
from ludo_engine import LudoGame, StrategyFactory

# Create a game with different strategies
game = LudoGame(
    player_colors=['red', 'blue', 'green', 'yellow'],
    strategies=['random', 'killer', 'defensive', 'balanced'],
    seed=42  # For reproducible results
)

# Play a complete game
results = game.play_game()
print(f"Winner: {results['winner']}")
print(f"Turns played: {results['turns_played']}")
```

## Available Strategies

| Strategy | Description |
|----------|-------------|
| **Random** | Randomly selects from available moves |
| **Killer** | Prioritizes capturing opponent tokens |
| **Defensive** | Prioritizes safe moves and protecting tokens |
| **Balanced** | Balances offensive and defensive considerations |
| **Cautious** | Very conservative, minimizes risk |
| **Optimist** | Aggressive, takes calculated risks |
| **Winner** | Focuses on getting tokens to finish quickly |
| **Probabilistic** | Uses probability calculations for decisions |

## Game Rules

- Standard Ludo rules with 4 players (2-4 supported)
- Each player has 4 tokens starting at home
- Roll 6 to get tokens out of home
- 57 steps required to finish (1 to start + 56 around board)
- Capture opponent tokens by landing on them (except safe positions)
- Rolling 6 or capturing gives another turn
- Maximum 3 consecutive 6s before turn ends
- First player to get all 4 tokens finished wins

## Examples

### Basic Game
```python
from ludo_engine import LudoGame

# Simple 2-player game
game = LudoGame(['red', 'blue'], ['random', 'killer'])
results = game.play_game()
```

### Strategy Comparison
```python
# Compare different strategies
strategies = ['random', 'killer', 'defensive', 'balanced']
wins = {s: 0 for s in strategies}

for i in range(100):  # Play 100 games
    game = LudoGame(['red', 'blue', 'green', 'yellow'], strategies)
    results = game.play_game()
    
    if results['winner']:
        # Find winning strategy
        for player in game.players:
            if player.color == results['winner']:
                wins[player.strategy.name.lower()] += 1
                break

print("Win rates:", wins)
```

### Custom Strategy
```python
from ludo_engine.strategies import BaseStrategy

class MyStrategy(BaseStrategy):
    def __init__(self):
        super().__init__("MyStrategy")
    
    def choose_move(self, movable_tokens, dice_roll, game_state):
        # Implement your strategy logic here
        return movable_tokens[0] if movable_tokens else None

# Register and use your strategy
from ludo_engine.strategies import StrategyFactory
StrategyFactory.register_strategy('my_strategy', MyStrategy)

game = LudoGame(['red', 'blue'], ['my_strategy', 'balanced'])
```

### Game Analysis
```python
# Detailed game analysis
game = LudoGame(['red', 'blue'], ['balanced', 'probabilistic'])
game.start_game()

while not game.is_finished():
    current_player = game.get_current_player()
    turn_result = game.play_turn()
    
    print(f"Player {current_player.color}: "
          f"Rolled {turn_result['dice_roll']}, "
          f"Move: {turn_result['move_made']}")
    
    if turn_result['captured_tokens']:
        print(f"  Captured {len(turn_result['captured_tokens'])} tokens!")

final_results = game.get_game_results()
```

## Use Cases

### Reinforcement Learning
- **State Representation**: Complete game state available as dictionaries
- **Action Space**: Clear move choices with valid action filtering
- **Reward Signals**: Win/loss, captures, progress tracking
- **Deterministic**: Reproducible training with seeds

### Strategy Research
- **A/B Testing**: Compare strategy performance
- **Tournament Mode**: Multi-strategy competitions
- **Statistical Analysis**: Detailed game statistics
- **Custom Strategies**: Easy to implement and test new approaches

### Educational
- **Game Theory**: Study strategic decision making
- **Probability**: Analyze dice roll impacts and risk assessment
- **AI Development**: Learn game AI programming
- **Algorithm Comparison**: Benchmark different approaches

## Architecture

```
ludo_engine/
├── core/
│   ├── board.py      # Game board logic
│   ├── token.py      # Token mechanics
│   ├── player.py     # Player management
│   └── game.py       # Main game engine
├── strategies/
│   ├── base_strategy.py    # Strategy interface
│   ├── heuristic.py        # Basic strategies
│   ├── advanced.py         # Advanced strategies
│   └── factory.py          # Strategy factory
└── utils/
    └── # Utility functions (future expansion)
```

## Requirements

- Python 3.7+
- No external dependencies (pure Python)

## Installation

1. Clone the repository:
```bash
git clone https://github.com/KameniAlexNea/ludo-king-engine.git
cd ludo-king-engine
```

2. Run tests:
```bash
python tests/test_basic.py
python tests/test_completion.py
```

3. Try the examples:
```bash
python examples/comprehensive_demo.py
```

## Contributing

1. Fork the repository
2. Create your feature branch (`git checkout -b feature/amazing-feature`)
3. Commit your changes (`git commit -m 'Add some amazing feature'`)
4. Push to the branch (`git push origin feature/amazing-feature`)
5. Open a Pull Request

## License

This project is licensed under the MIT License - see the [LICENSE](LICENSE) file for details.

## Roadmap

- [ ] LLM-powered strategies integration
- [ ] Web-based game visualization
- [ ] Multi-threading for tournament simulations
- [ ] Advanced statistical analysis tools
- [ ] Export/import game replay functionality
- [ ] Custom board layouts and rule variations
>>>>>>> dbba45b1
<|MERGE_RESOLUTION|>--- conflicted
+++ resolved
@@ -1,130 +1,3 @@
-<<<<<<< HEAD
-# Ludo King Engine
-
-Pure Python implementation of the Ludo board game engine extracted from [KameniAlexNea/ludo-king-ai](https://github.com/KameniAlexNea/ludo-king-ai).
-
-## Overview
-
-This repository contains a complete, self-contained Ludo game engine with:
-
-- **Deterministic game mechanics**: Board logic, token movement, capture resolution
-- **Strategy framework**: Extensible system supporting multiple AI strategies
-- **Clean architecture**: Separation of game mechanics and strategy implementation
-- **Minimal dependencies**: Standard library focused with optional extensions
-
-## Features
-
-- ✅ Complete Ludo game implementation following standard rules
-- ✅ Multiple built-in AI strategies (random, killer, defensive, balanced, etc.)
-- ✅ Extensible strategy system for custom AI implementations
-- ✅ LLM strategy support (optional dependency)
-- ✅ RL environment compatibility (optional dependency)
-- ✅ Comprehensive game state tracking and history
-- ✅ Support for 2-4 players
-
-## Quick Start
-
-### Installation
-
-```bash
-# Basic installation
-pip install -e .
-
-# With LLM strategy support
-pip install -e ".[llm]"
-
-# With RL environment support
-pip install -e ".[rl]"
-
-# Full installation with all optional dependencies
-pip install -e ".[all]"
-```
-
-### Basic Usage
-
-```python
-from ludo.game import LudoGame
-from ludo.player import PlayerColor
-from ludo.strategy import StrategyFactory
-
-# Create a game with 4 players
-game = LudoGame(player_colors=[PlayerColor.RED, PlayerColor.BLUE, PlayerColor.GREEN, PlayerColor.YELLOW])
-
-# Set different strategies for each player
-strategies = ['killer', 'defensive', 'balanced', 'random']
-for i, strategy_name in enumerate(strategies):
-    game.players[i].strategy = StrategyFactory.create_strategy(strategy_name)
-
-# Play the game
-while not game.game_over:
-    # Get current player and dice roll
-    current_player = game.get_current_player()
-    dice_value = game.roll_dice()
-    
-    # Get valid moves
-    valid_moves = game.get_valid_moves(current_player, dice_value)
-    
-    # Strategy decides the move
-    if valid_moves:
-        # Get AI decision context
-        context = game.get_ai_decision_context(dice_value)
-        token_id = current_player.strategy.decide(context)
-        
-        # Execute the move
-        result = game.execute_move(current_player, token_id, dice_value)
-        print(f"Player {current_player.color.value} moved token {token_id}")
-        
-        # Check for extra turn
-        if not result.get('extra_turn', False):
-            game.next_turn()
-    else:
-        # No valid moves, next player's turn
-        game.next_turn()
-
-print(f"Game over! Winner: {game.winner.color.value if game.winner else 'None'}")
-```
-
-## Architecture
-
-The engine is organized into clean, modular components:
-
-### Core Components
-
-- **`ludo/game.py`**: Main game orchestration and flow control
-- **`ludo/board.py`**: Board logic and spatial rules
-- **`ludo/player.py`**: Player state and token management
-- **`ludo/token.py`**: Individual token state and movement
-- **`ludo/constants.py`**: Game constants and configuration
-
-### Strategy System
-
-- **`ludo/strategy.py`**: Strategy factory and registry
-- **`ludo/strategies/base.py`**: Base strategy interface
-- **`ludo/strategies/`**: Built-in strategy implementations
-
-Available strategies:
-- `random`: Random valid move selection
-- `killer`: Aggressive capture-focused strategy
-- `defensive`: Safety and risk avoidance
-- `balanced`: Mixed risk/reward approach
-- `cautious`: Minimal exposure strategy
-- `optimist`: Progress and finishing emphasis
-- `winner`: Finishing acceleration
-- `probabilistic*`: Experimental probability-based strategies
-- `llm_strategy`: LLM-powered decision making (requires LLM dependencies)
-
-## Documentation
-
-For detailed documentation about the game engine, see [ludo/README.md](ludo/README.md).
-
-## License
-
-This project is licensed under the Apache License 2.0 - see the [LICENSE](LICENSE) file for details.
-
-## Credits
-
-This engine was extracted from the [ludo-king-ai](https://github.com/KameniAlexNea/ludo-king-ai) project by KameniAlexNea.
-=======
 # Ludo Core Engine
 
 A pure Python implementation of the Ludo game, built for reinforcement learning and strategy testing. The engine defines deterministic rules, cleanly separates game mechanics from strategies, and requires no external libraries.
@@ -345,5 +218,4 @@
 - [ ] Multi-threading for tournament simulations
 - [ ] Advanced statistical analysis tools
 - [ ] Export/import game replay functionality
-- [ ] Custom board layouts and rule variations
->>>>>>> dbba45b1
+- [ ] Custom board layouts and rule variations